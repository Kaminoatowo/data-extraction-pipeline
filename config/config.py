from pathlib import Path
import os
from dotenv import load_dotenv
import tiktoken
from openai import OpenAI

load_dotenv()

BASE_DIR = Path(__file__).resolve().parent.parent

DEBUG_MODE = False

RAW_PDF_DIR = BASE_DIR / "data" / "pdfs"
OCR_OUTPUT_DIR = BASE_DIR / "data" / "ocr_output"
TEXT_INPUT_DIR = BASE_DIR / "data" / "input_texts"
OUTPUT_DIR = BASE_DIR / "data"

MISTRAL_API_KEY = os.getenv("MISTRAL_API_KEY")
OPENAI_API_KEY = os.getenv("OPENAI_API_KEY")
<<<<<<< HEAD
# MODEL_NAME = os.getenv("MODEL_NAME", "gpt-4o-mini")  # Default to gpt-4o-mini if not set
MODEL_NAME = os.getenv("MODEL_NAME", "gpt-4.1-nano")  # Default to gpt-4.1-nano if not set
=======
MODEL_NAME = os.getenv(
    "MODEL_NAME", "gpt-4.1-nano"
)  # Default to gpt-4o-mini if not set
>>>>>>> 395da0ec

# Initialize OpenAI client (replace with your method of auth)
if not OPENAI_API_KEY:
    raise ValueError("OpenAI API key is missing or invalid.")

try:
    openai_client = OpenAI(api_key=OPENAI_API_KEY)  # OpenAI using ollama models
# openai_client = OpenAI(api_key=OPENAI_API_KEY)
except Exception as e:
    raise ValueError(f"Error configuring OpenAI client: {e}")

try:
    tokenizer = tiktoken.encoding_for_model(MODEL_NAME)
except KeyError:
    # print(f"Model {MODEL_NAME} not found in tiktoken encodings. Using default.")
    tokenizer = tiktoken.get_encoding("o200k_base")  # Fallback to<|MERGE_RESOLUTION|>--- conflicted
+++ resolved
@@ -17,14 +17,9 @@
 
 MISTRAL_API_KEY = os.getenv("MISTRAL_API_KEY")
 OPENAI_API_KEY = os.getenv("OPENAI_API_KEY")
-<<<<<<< HEAD
-# MODEL_NAME = os.getenv("MODEL_NAME", "gpt-4o-mini")  # Default to gpt-4o-mini if not set
-MODEL_NAME = os.getenv("MODEL_NAME", "gpt-4.1-nano")  # Default to gpt-4.1-nano if not set
-=======
 MODEL_NAME = os.getenv(
     "MODEL_NAME", "gpt-4.1-nano"
 )  # Default to gpt-4o-mini if not set
->>>>>>> 395da0ec
 
 # Initialize OpenAI client (replace with your method of auth)
 if not OPENAI_API_KEY:
