import json
from pathlib import Path
import re
from config.config import openai_client, MODEL_NAME
from scripts.utils.logger import setup_logger
from scripts.utils.prompt_loader import load_prompts
from scripts.utils.content_format import generate_fine_tuning
<<<<<<< HEAD
from scripts.utils.batch_processor import process_batches, process_batch_with_validation
=======
from scripts.utils.batch_processor import process_batches
from itertools import islice
from multiprocessing import Pool
>>>>>>> 395da0ec

logger = setup_logger("qa_generation")

# Batch processing configuration
BATCH_SIZE = 2  # Process multiple files at once


def batched(iterable, n):
    """Yield successive n-sized batches from iterable."""
    it = iter(iterable)
    while True:
        batch = list(islice(it, n))
        if not batch:
            break
        yield batch


def load_text_files(input_dir: Path):
    """
    Load all text files and return list of (file_path, content) tuples.

    Args:
        input_dir: Directory containing text files

    Returns:
        List of (file_path, content) tuples
    """
    txt_files = sorted(input_dir.glob("*.txt"))
    file_data = []

    for txt_file in txt_files:
        try:
            with txt_file.open("r", encoding="utf-8") as f:
                content = f.read()
            file_data.append((txt_file, content))
            logger.debug(
                f"Loaded text file: {txt_file.name} ({len(content)} characters)"
            )
        except Exception as e:
            logger.error(f"Failed to read {txt_file}: {e}")

    return file_data


def process_qa_batch(batch, batch_idx, qa_prompt, debug=False):
    """
    Process a batch of text files for Q&A generation.

    Args:
        batch: List of (file_path, file_content) tuples
        batch_idx: Index of the current batch
        qa_prompt: The Q&A generation prompt
        debug: Whether debug mode is enabled

    Returns:
        List of generated Q&A pairs from all files in the batch
    """
    batch_qa_pairs = []

    for file_path, text_content in batch:
        logger.debug(f"Generating Q&A for file: {file_path.name}")

        qa_pairs = generate_qa_from_text(text_content, qa_prompt, debug)

        if qa_pairs:
            batch_qa_pairs.extend(qa_pairs)
            logger.info(f"Extracted {len(qa_pairs)} Q&A pairs from {file_path}")
        else:
            logger.warning(f"No Q&A generated for {file_path}")

    return batch_qa_pairs


def extract_qa_pairs(text):
    pairs = []
    qa_chunks = re.findall(
        r"(Q\d?:\s*.+?\nA\d?:\s*.+?)(?=\nQ\d?:|\Z)", text.strip(), re.DOTALL
    )
    for chunk in qa_chunks:
        q_match = re.search(r"Q\d?:\s*(.+)", chunk)
        a_match = re.search(r"A\d?:\s*(.+)", chunk)
        if q_match and a_match:
            question = q_match.group(1).strip()
            answer = a_match.group(1).strip()
            pairs.append(generate_fine_tuning(question, answer))
    return pairs


def generate_qa_from_text(text: str, qa_prompt: str, debug: bool) -> list:
    """
    Sends a RAG/CPT-style text to GPT to generate question-answer pairs.
    Returns a list of dictionaries: [{"question": ..., "answer": ...}, ...]
    """
    logger.debug("Sending text to GPT for Q&A generation...")
    if debug:
        logger.debug(
            f"Debug mode enabled, skipping Q&A generation for text of length {len(text)}"
        )
        return []
    response = openai_client.chat.completions.create(
        model=MODEL_NAME,
        messages=[
            {"role": "system", "content": qa_prompt},
            {"role": "user", "content": text},
        ],
        temperature=0.7,
    )
    try:
        content = response.choices[0].message.content.strip()
        qa_pairs = extract_qa_pairs(content)
        return qa_pairs
    except json.JSONDecodeError as e:
        logger.error(f"Failed to parse Q&A JSON from model: {e}")
        return []


def generate_qa_parallel(
    file_path: Path, text_content: str, qa_prompt: str, debug: bool
) -> list:
    """
    Wrapper function for parallel Q&A generation using multiprocessing.

    Args:
        file_path: Path to the file being processed
        text_content: Content of the text file
        qa_prompt: The Q&A generation prompt
        debug: Whether debug mode is enabled

    Returns:
        List of Q&A pairs with file information
    """
    logger.debug(f"Generating Q&A for file: {file_path.name}")

    qa_pairs = generate_qa_from_text(text_content, qa_prompt, debug)

    if qa_pairs:
        logger.info(f"Extracted {len(qa_pairs)} Q&A pairs from {file_path.name}")
        return qa_pairs
    else:
        logger.warning(f"No Q&A generated for {file_path.name}")
        return []


def validate_qa_result(result):
    """
    Validate the Q&A generation result.

    Args:
        result: List of Q&A pairs generated from a batch

    Returns:
        bool: True if the result is valid, False otherwise
    """
    if not result:
        return False

    # Check if at least one Q&A pair was generated
    if len(result) == 0:
        return False

    # Validate that each Q&A pair has the required structure
    for qa_pair in result:
        if not isinstance(qa_pair, dict):
            return False
        # Add more specific validation based on your Q&A structure
        # For example, check if it has 'messages' key for fine-tuning format
        if "messages" not in qa_pair:
            return False

    return True


def generate_qa_pairs(
    input_dir: Path,
    output_dir: Path,
    prompts_path: str,
    debug: bool = False,
    parallel_batch_size: int = 10,
):
    """
    Generates Q&A pairs from each RAG or CPT text file in input_dir using parallel processing.
    """
    logger.info(
        f"Generating Q&A pairs from files in {input_dir} using parallel processing"
    )
    output_dir.mkdir(parents=True, exist_ok=True)
    prompts = load_prompts(prompts_path)
    qa_prompt = prompts["qa_prompt"]

    # Load all text files
    file_data = load_text_files(input_dir)

    if not file_data:
        logger.warning(f"No text files found in {input_dir}")
        return

    logger.info(f"Found {len(file_data)} text files to process")

    # Prepare tasks for parallel processing
    tasks = [
        (file_path, text_content, qa_prompt, debug)
        for file_path, text_content in file_data
    ]

    all_qa_pairs = []

    if debug:
        logger.info(
            "Debug mode enabled, processing files sequentially without parallelization"
        )
        for file_path, text_content, qa_prompt, debug in tasks:
            qa_pairs = generate_qa_parallel(file_path, text_content, qa_prompt, debug)
            all_qa_pairs.extend(qa_pairs)
    else:
        # Use multiprocessing for parallel execution
        pool = Pool()
        try:
            for batch in batched(tasks, parallel_batch_size):
                logger.info(f"Processing batch of {len(batch)} files in parallel")
                batch_results = pool.starmap(generate_qa_parallel, batch)

                # Flatten results from the batch
                for qa_pairs in batch_results:
                    all_qa_pairs.extend(qa_pairs)
        finally:
            pool.close()
            pool.join()

    # Save all Q&A pairs to output file
    if all_qa_pairs:
        output_path = output_dir / "all_qa_pairs.jsonl"
        with output_path.open("w", encoding="utf-8") as out_f:
            for qa_pair in all_qa_pairs:
                out_f.write(json.dumps(qa_pair, ensure_ascii=False) + "\n")
        logger.info(
            f"✅ Q&A generation completed. Saved {len(all_qa_pairs)} Q&A pairs to {output_path}"
        )
    else:
        logger.warning("No Q&A pairs generated from any file.")


def generate_qa_pairs_with_validation(
    input_dir: Path,
    output_dir: Path,
    prompts_path: str,
    debug: bool = False,
    max_retries: int = 2,
    parallel_batch_size: int = 10,
):
    """
    Generate Q&A pairs with validation, retry logic, and parallel processing.
    """
    logger.info(
        f"Generating Q&A pairs from files in {input_dir} with validation and parallel processing"
    )
    output_dir.mkdir(parents=True, exist_ok=True)
    prompts = load_prompts(prompts_path)
    qa_prompt = prompts["qa_prompt"]

    # Load all text files
    file_data = load_text_files(input_dir)

    if not file_data:
        logger.warning(f"No text files found in {input_dir}")
        return

    logger.info(f"Found {len(file_data)} text files to process")

<<<<<<< HEAD
    # Process files with validation
=======
    def process_single_file_with_validation(
        file_path: Path, text_content: str, qa_prompt: str, debug: bool
    ):
        """Process a single file with validation and retry logic."""
        for attempt in range(max_retries):
            try:
                qa_pairs = generate_qa_parallel(
                    file_path, text_content, qa_prompt, debug
                )

                if validate_qa_result(qa_pairs):
                    return qa_pairs
                else:
                    logger.warning(
                        f"File {file_path.name} validation failed on attempt {attempt + 1}"
                    )
                    if attempt < max_retries - 1:
                        continue
                    else:
                        logger.error(
                            f"File {file_path.name} failed validation after {max_retries} attempts"
                        )
                        return []
            except Exception as e:
                logger.error(
                    f"File {file_path.name} failed on attempt {attempt + 1}: {e}"
                )
                if attempt == max_retries - 1:
                    logger.error(
                        f"File {file_path.name} failed after {max_retries} attempts"
                    )
                    return []
        return []

    # Prepare tasks for parallel processing
    tasks = [
        (file_path, text_content, qa_prompt, debug)
        for file_path, text_content in file_data
    ]

>>>>>>> 395da0ec
    all_qa_pairs = []

    if debug:
        logger.info(
            "Debug mode enabled, processing files sequentially without parallelization"
        )
        for file_path, text_content, qa_prompt, debug in tasks:
            qa_pairs = process_single_file_with_validation(
                file_path, text_content, qa_prompt, debug
            )
            all_qa_pairs.extend(qa_pairs)
    else:
        # Use multiprocessing for parallel execution
        pool = Pool()
        try:
            for batch in batched(tasks, parallel_batch_size):
                logger.info(
                    f"Processing batch of {len(batch)} files in parallel with validation"
                )
                batch_results = pool.starmap(process_single_file_with_validation, batch)

                # Flatten results from the batch
                for qa_pairs in batch_results:
                    all_qa_pairs.extend(qa_pairs)
        finally:
            pool.close()
            pool.join()

    # Save all Q&A pairs to output file
    if all_qa_pairs:
        output_path = output_dir / "all_qa_pairs.jsonl"
        with output_path.open("w", encoding="utf-8") as out_f:
            for qa_pair in all_qa_pairs:
                out_f.write(json.dumps(qa_pair, ensure_ascii=False) + "\n")
        logger.info(
            f"✅ Q&A generation with validation completed. Saved {len(all_qa_pairs)} Q&A pairs to {output_path}"
        )
    else:
        logger.warning("No Q&A pairs generated from any file.")<|MERGE_RESOLUTION|>--- conflicted
+++ resolved
@@ -5,13 +5,9 @@
 from scripts.utils.logger import setup_logger
 from scripts.utils.prompt_loader import load_prompts
 from scripts.utils.content_format import generate_fine_tuning
-<<<<<<< HEAD
-from scripts.utils.batch_processor import process_batches, process_batch_with_validation
-=======
 from scripts.utils.batch_processor import process_batches
 from itertools import islice
 from multiprocessing import Pool
->>>>>>> 395da0ec
 
 logger = setup_logger("qa_generation")
 
@@ -280,9 +276,6 @@
 
     logger.info(f"Found {len(file_data)} text files to process")
 
-<<<<<<< HEAD
-    # Process files with validation
-=======
     def process_single_file_with_validation(
         file_path: Path, text_content: str, qa_prompt: str, debug: bool
     ):
@@ -323,7 +316,6 @@
         for file_path, text_content in file_data
     ]
 
->>>>>>> 395da0ec
     all_qa_pairs = []
 
     if debug:
